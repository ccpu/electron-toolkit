{
  "name": "electron-vite-toolkit",
  "type": "module",
<<<<<<< HEAD
  "version": "0.2.1",
  "packageManager": "pnpm@10.17.0",
=======
  "version": "0.3.0",
  "packageManager": "pnpm@10.12.2",
>>>>>>> 9d7cfb4d
  "description": "A comprehensive toolkit for building Electron applications with Vite, featuring multi-window support, hot reload, and TypeScript integration",
  "author": "Mo doaie <m.doaie@hotmail.com>",
  "license": "MIT",
  "homepage": "https://github.com/ccpu/electron-toolkit/tree/main/packages/electron-vite-toolkit#readme",
  "repository": {
    "type": "git",
    "url": "https://github.com/ccpu/electron-toolkit.git",
    "directory": "packages/electron-vite-toolkit"
  },
  "bugs": {
    "url": "https://github.com/ccpu/electron-toolkit/issues"
  },
  "keywords": [
    "electron",
    "vite",
    "toolkit",
    "development",
    "build-tool",
    "hot-reload",
    "dev-server",
    "multi-window",
    "typescript"
  ],
  "publishConfig": {
    "access": "public"
  },
  "exports": {
    ".": "./dist/index.mjs",
    "./vite": "./dist/vite/index.mjs",
    "./windows-config": "./dist/build-windows-config.mjs",
    "./vite/renderer": "./dist/vite/renderer.mjs",
    "./vite/preload": "./dist/vite/preload.mjs",
    "./vite/main": "./dist/vite/main.mjs"
  },
  "main": "./dist/index.cjs",
  "module": "./dist/index.mjs",
  "types": "./dist/index.d.ts",
  "bin": {
    "electron-vite-toolkit": "./bin/electron-vite-toolkit.js"
  },
  "files": [
    "CHANGELOG.md",
    "LICENSE",
    "README.md",
    "bin/**/*",
    "dist/**/*"
  ],
  "scripts": {
    "prepublishOnly": "pnpm run clean && pnpm run build",
    "build": "rollup -c",
    "dev": "rollup -c --watch",
    "clean": "git clean -xdf .cache .turbo dist",
    "clean:all": "git clean -xdf .cache .turbo dist node_modules",
    "test": "vitest --run --passWithNoTests",
    "test:watch": "vitest --watch",
    "test:ui": "vitest --ui",
    "test:coverage": "vitest --coverage",
    "typecheck": "tsc --noEmit",
    "lint": "eslint",
    "format": "prettier --check . --ignore-path ../../.gitignore --ignore-path ../../.prettierignore"
  },
  "dependencies": {
    "electron-utilities": "workspace:*",
    "mlly": "1.8.0"
  },
  "devDependencies": {
    "@internal/eslint-config": "workspace:*",
    "@internal/prettier-config": "workspace:*",
    "@internal/rollup-config": "workspace:*",
    "@internal/tsconfig": "workspace:*",
    "@internal/vitest-config": "workspace:*",
    "@rollup/plugin-terser": "^0.4.4",
    "@rollup/plugin-typescript": "^12.1.4",
    "@types/node": "catalog:dev",
    "eslint": "catalog:dev",
    "rollup": "catalog:dev",
    "typescript": "catalog:dev"
  },
  "prettier": "@internal/prettier-config"
}<|MERGE_RESOLUTION|>--- conflicted
+++ resolved
@@ -1,13 +1,8 @@
 {
   "name": "electron-vite-toolkit",
   "type": "module",
-<<<<<<< HEAD
-  "version": "0.2.1",
-  "packageManager": "pnpm@10.17.0",
-=======
   "version": "0.3.0",
   "packageManager": "pnpm@10.12.2",
->>>>>>> 9d7cfb4d
   "description": "A comprehensive toolkit for building Electron applications with Vite, featuring multi-window support, hot reload, and TypeScript integration",
   "author": "Mo doaie <m.doaie@hotmail.com>",
   "license": "MIT",
